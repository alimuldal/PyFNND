import numpy as np
from scipy import signal
from _fnndeconv import deconvolve
import plotting

<<<<<<< HEAD

def make_fake_data(ncells, nframes, dt=(1. / 50), fr=0.5, tau=4.5,
                   sigma=0.2, alpha=1., beta=0.):
    """
    Generate 1D fake fluorescence traces

    Arguments:
    ---------------------------------------------------------------------------
        ncells:     number of traces to generate
        nframes:    number of timebins to simulate
        dt:         timestep (s)
        fr:         mean firing rate (Hz)
        tau:        time constant of decay in calcium concentration (s)
        sigma:      SD of additive noise on fluorescence
        alpha:      scaling parameter for fluorescence modulation
        beta:       baseline fluorescence

    Returns:
    ---------------------------------------------------------------------------
        F:          fluorescence [ncells, nframes]
        C:          calcium concentration [ncells, nframes]
        n:          spike train [ncells, nframes]
        theta:      tuple of true model parameters [5,]

    """

    # poisson spikes
    n = stats.poisson.rvs(fr * dt, size=(ncells, nframes))

    # internal calcium dynamics
    gamma = np.exp(-dt / tau)
    C = signal.lfilter(np.r_[1], np.r_[1, -gamma], n, axis=1)

    # noise
    F = C + np.random.normal(loc=0., scale=sigma, size=C.shape)

    lamb = fr
    theta = (sigma, alpha, beta, lamb, gamma)

    return F, C, n, theta

def make_fake_movie(nframes, mask_shape=(256, 256), mask_center=None,
                    bg_intensity=0.1, mask_sigma=30, dt=(1. / 50), fr=0.5,
                    tau=4.5, sigma=0.8):
=======
def make_fake_movie(nframes, mask_shape=(64, 64), mask_center=None,
                    bg_intensity=0.1, mask_sigma=10, dt=0.02, rate=1.0,
                    tau=1., sigma=0.001, seed=None):
>>>>>>> afdf7628
    """
    Generate 2D fake fluorescence movie

    Arguments:
    ---------------------------------------------------------------------------
        nframes:        number of timebins to simulate
        mask_shape:     tuple (nrows, ncols), shape of a single movie frame
        mask_center:    tuple (x, y), pixel coords of cell center
        bg_intensity:   scalar, amplitude of (static) baseline fluorescence
        mask_sigma:     scalar, standard deviation of Gaussian mask
        dt:             timestep (s)
<<<<<<< HEAD
        fr:             mean firing rate (Hz)
=======
        rate:           mean spike rate (Hz)
>>>>>>> afdf7628
        tau:            time constant of decay in calcium concentration (s)
        sigma:          SD of additive noise on fluorescence
        seed:           Seed for RNG

    Returns:
    ---------------------------------------------------------------------------
        F:          fluorescence [npixels, nframes]
        C:          calcium concentration [nframes,]
        n:          spike train [nframes,]
        theta:      tuple of true model parameters:
                    (sigma, alpha, beta, lambda, gamma)

    """

    gen = np.random.RandomState(seed)

    # poisson spikes
<<<<<<< HEAD
    n = stats.poisson.rvs(fr * dt, size=nframes)
=======
    n = gen.poisson(rate * dt, size=nframes)
>>>>>>> afdf7628

    # internal calcium dynamics
    gamma = np.exp(-dt / tau)
    C = signal.lfilter(np.r_[1], np.r_[1, -gamma], n, axis=0)

    # pixel weights (sum == 1)
    nr, nc = mask_shape
    npix = nr * nc
    if mask_center is None:
        mask_center = (nc // 2., nr // 2.)
    a, b = mask_center
    y, x = np.ogrid[:nr, :nc]
    xs = (x - a) ** 2.
    ys = (y - b) ** 2.
    twoss = 2. * mask_sigma ** 2.
    alpha = np.exp(-1 * ((xs / twoss) + (ys / twoss))).ravel()
    alpha /= alpha.sum()

    # background fluorescence
    beta = gen.randn(npix) * bg_intensity

<<<<<<< HEAD
    alpha = mask.ravel()
    beta = background_fluor.ravel()
    lamb = fr
=======
    # firing rate (spike probability per sec)
    lamb = rate
>>>>>>> afdf7628

    # spatially & temporally white noise
    epsilon = gen.randn(npix, nframes) * sigma

    # simulated fluorescence
    F = C[None, :] * alpha[:, None] + beta[:, None] + epsilon

    theta = (sigma, alpha, beta, lamb, gamma)

    return F, C, n, theta


def make_demo_plots():

    # single pixel
    F, C, n, theta = make_fake_movie(1000, dt=0.02, mask_shape=(1, 1),
                                     sigma=0.1, seed=0)
    n_best, C_best, LL, theta_best = deconvolve(
        F, dt=0.02, verbosity=1, learn_theta=(0, 1, 1, 0, 0),
        spikes_tol=1E-3, params_tol=1E-6,
    )

    plotting.ground_truth_1D(F, n_best, C_best, theta_best, n, C, theta, 0.02)

    # 2D movie
    F, C, n, theta = make_fake_movie(1000, dt=0.02, mask_shape=(64, 64),
                                     sigma=0.001, seed=1)
    n_best, C_best, LL, theta_best = deconvolve(
        F, dt=0.02, verbosity=1, learn_theta=(0, 1, 1, 0, 0),
        spikes_tol=1E-3, params_tol=1E-6,
    )
    plotting.ground_truth_2D(F, n_best, C_best, theta_best, n, C, theta, 0.02,
                             64, 64)

if __name__ == "__main__":
    make_demo_plots()<|MERGE_RESOLUTION|>--- conflicted
+++ resolved
@@ -3,56 +3,9 @@
 from _fnndeconv import deconvolve
 import plotting
 
-<<<<<<< HEAD
-
-def make_fake_data(ncells, nframes, dt=(1. / 50), fr=0.5, tau=4.5,
-                   sigma=0.2, alpha=1., beta=0.):
-    """
-    Generate 1D fake fluorescence traces
-
-    Arguments:
-    ---------------------------------------------------------------------------
-        ncells:     number of traces to generate
-        nframes:    number of timebins to simulate
-        dt:         timestep (s)
-        fr:         mean firing rate (Hz)
-        tau:        time constant of decay in calcium concentration (s)
-        sigma:      SD of additive noise on fluorescence
-        alpha:      scaling parameter for fluorescence modulation
-        beta:       baseline fluorescence
-
-    Returns:
-    ---------------------------------------------------------------------------
-        F:          fluorescence [ncells, nframes]
-        C:          calcium concentration [ncells, nframes]
-        n:          spike train [ncells, nframes]
-        theta:      tuple of true model parameters [5,]
-
-    """
-
-    # poisson spikes
-    n = stats.poisson.rvs(fr * dt, size=(ncells, nframes))
-
-    # internal calcium dynamics
-    gamma = np.exp(-dt / tau)
-    C = signal.lfilter(np.r_[1], np.r_[1, -gamma], n, axis=1)
-
-    # noise
-    F = C + np.random.normal(loc=0., scale=sigma, size=C.shape)
-
-    lamb = fr
-    theta = (sigma, alpha, beta, lamb, gamma)
-
-    return F, C, n, theta
-
-def make_fake_movie(nframes, mask_shape=(256, 256), mask_center=None,
-                    bg_intensity=0.1, mask_sigma=30, dt=(1. / 50), fr=0.5,
-                    tau=4.5, sigma=0.8):
-=======
 def make_fake_movie(nframes, mask_shape=(64, 64), mask_center=None,
                     bg_intensity=0.1, mask_sigma=10, dt=0.02, rate=1.0,
                     tau=1., sigma=0.001, seed=None):
->>>>>>> afdf7628
     """
     Generate 2D fake fluorescence movie
 
@@ -64,11 +17,7 @@
         bg_intensity:   scalar, amplitude of (static) baseline fluorescence
         mask_sigma:     scalar, standard deviation of Gaussian mask
         dt:             timestep (s)
-<<<<<<< HEAD
-        fr:             mean firing rate (Hz)
-=======
         rate:           mean spike rate (Hz)
->>>>>>> afdf7628
         tau:            time constant of decay in calcium concentration (s)
         sigma:          SD of additive noise on fluorescence
         seed:           Seed for RNG
@@ -86,11 +35,7 @@
     gen = np.random.RandomState(seed)
 
     # poisson spikes
-<<<<<<< HEAD
-    n = stats.poisson.rvs(fr * dt, size=nframes)
-=======
     n = gen.poisson(rate * dt, size=nframes)
->>>>>>> afdf7628
 
     # internal calcium dynamics
     gamma = np.exp(-dt / tau)
@@ -112,14 +57,8 @@
     # background fluorescence
     beta = gen.randn(npix) * bg_intensity
 
-<<<<<<< HEAD
-    alpha = mask.ravel()
-    beta = background_fluor.ravel()
-    lamb = fr
-=======
     # firing rate (spike probability per sec)
     lamb = rate
->>>>>>> afdf7628
 
     # spatially & temporally white noise
     epsilon = gen.randn(npix, nframes) * sigma
